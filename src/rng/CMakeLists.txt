#--------------------------------------------*-cmake-*---------------------------------------------#
# file   rng/CMakeLists.txt
# author Kelly Thompson <kgt@lanl.gov>
# date   2012 Aug 1
# brief  Generate build project files for rng.
# note   Copyright (C) 2010-2020, Triad National Security, LLC.
#        All rights reserved.
#--------------------------------------------------------------------------------------------------#
cmake_minimum_required(VERSION 3.17.0)
project( rng CXX )

# Local variables -------------------------------------------------------------#
string(CONCAT header_prefix_source
  "$<BUILD_INTERFACE:${PROJECT_SOURCE_DIR}>"
  "$<INSTALL_INTERFACE:${DBSCFG_IMPORT_PREFIX}/rng>")
string(CONCAT header_prefix_binary "$<BUILD_INTERFACE:${PROJECT_BINARY_DIR}>"
  "$<INSTALL_INTERFACE:${DBSCFG_IMPORT_PREFIX}>")

#--------------------------------------------------------------------------------------------------#
# Generate config.h (only occurs when cmake is run)
#--------------------------------------------------------------------------------------------------#
set( R123_USE_CXX11 1 )
configure_file( config.h.in ${PROJECT_BINARY_DIR}/rng/config.h )
set( pkg_config_h "${header_prefix_binary}/rng/config.h" )

#--------------------------------------------------------------------------------------------------#
# Source files
#--------------------------------------------------------------------------------------------------#
file( GLOB sources RELATIVE "${PROJECT_SOURCE_DIR}" *.cc *.c )
file( GLOB headers RELATIVE "${PROJECT_SOURCE_DIR}" *.hh *.h *.hpp)

# prefix header files with appropriate paths (build vs install).
foreach( file ${headers} )
  list(APPEND headers_public ${header_prefix_source}/${file})
endforeach()
list(APPEND headers_public "${pkg_config_h}" )

#--------------------------------------------------------------------------------------------------#
# Build package library
#--------------------------------------------------------------------------------------------------#
if( HAVE_CUDA AND USE_CUDA )
  set(deps Lib_dsxx Lib_device GSL::gsl )
else()
  set(deps Lib_dsxx GSL::gsl )
endif()

# remove 'src/device' when 'device/CMakeFiles.txt' is updated?
set( include_dirs PUBLIC
  $<BUILD_INTERFACE:${draco_src_dir_BINARY_DIR}/device>
  $<BUILD_INTERFACE:${PROJECT_BINARY_DIR}>
  ${RANDOM123_INCLUDE_DIR} )
add_component_library(
  TARGET       Lib_rng
  TARGET_DEPS  "${deps}"
  INCLUDE_DIRS "${include_dirs}"
  LIBRARY_NAME ${PROJECT_NAME}
  NOEXPORT ) # explict install instructions are below.

# Target sources should list headers as `PUBLIC` but this is broken as of
# cmake-3.17.0 (might actually be a Visual Studio issue?). Because this is
# broken we mark headers as `PRIVATE`.
target_sources(Lib_rng PRIVATE "${headers_public}" PRIVATE "${sources}" )
set_target_properties(Lib_rng PROPERTIES PUBLIC_HEADER "${headers_public}")
if(TARGET Objlib_rng)
  target_sources(Objlib_rng PRIVATE "${headers_public}" PRIVATE "${sources}" )
  set_target_properties(Objlib_rng PROPERTIES PUBLIC_HEADER "${headers_public}")
endif()

#--------------------------------------------------------------------------------------------------#
# Installation instructions
#--------------------------------------------------------------------------------------------------#
<<<<<<< HEAD
=======

>>>>>>> a7ed4b89
install( TARGETS Lib_rng EXPORT draco-targets
  LIBRARY DESTINATION "${DBSCFGDIR_LIBRARY}"
  ARCHIVE DESTINATION "${DBSCFGDIR}lib"
  RUNTIME DESTINATION "${DBSCFGDIR}bin"
  PUBLIC_HEADER DESTINATION "${DBSCFGDIR}include/rng" )
if(TARGET Objlib_rng)
  install( TARGETS Objlib_rng EXPORT draco-targets
    LIBRARY DESTINATION "${DBSCFGDIR_LIBRARY}"
    ARCHIVE DESTINATION "${DBSCFGDIR}lib"
    RUNTIME DESTINATION "${DBSCFGDIR}bin"
    PUBLIC_HEADER DESTINATION "${DBSCFGDIR}include/rng" )
endif()

#--------------------------------------------------------------------------------------------------#
# Unit tests
#--------------------------------------------------------------------------------------------------#
if( BUILD_TESTING )
  add_subdirectory( test )
endif()

#--------------------------------------------------------------------------------------------------#
# Autodoc
#--------------------------------------------------------------------------------------------------#
process_autodoc_pages()

#--------------------------------------------------------------------------------------------------#
# End rng/CMakeLists.txt
#--------------------------------------------------------------------------------------------------#<|MERGE_RESOLUTION|>--- conflicted
+++ resolved
@@ -3,8 +3,7 @@
 # author Kelly Thompson <kgt@lanl.gov>
 # date   2012 Aug 1
 # brief  Generate build project files for rng.
-# note   Copyright (C) 2010-2020, Triad National Security, LLC.
-#        All rights reserved.
+# note   Copyright (C) 2010-2020, Triad National Security, LLC., All rights reserved.
 #--------------------------------------------------------------------------------------------------#
 cmake_minimum_required(VERSION 3.17.0)
 project( rng CXX )
@@ -69,10 +68,6 @@
 #--------------------------------------------------------------------------------------------------#
 # Installation instructions
 #--------------------------------------------------------------------------------------------------#
-<<<<<<< HEAD
-=======
-
->>>>>>> a7ed4b89
 install( TARGETS Lib_rng EXPORT draco-targets
   LIBRARY DESTINATION "${DBSCFGDIR_LIBRARY}"
   ARCHIVE DESTINATION "${DBSCFGDIR}lib"
