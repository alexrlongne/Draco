//----------------------------------*-C++-*-----------------------------------//
/*!
 * \file   quadrature/Quadrature__parser.hh
 * \author Kelly Thompson
 * \date   Tue Feb 22 10:21:50 2000
 * \brief  Parser for various quadrature classes.
 * \note   Copyright (C) 2016-2017 Los Alamos National Security, LLC. All rights
 *         reserved. */
//----------------------------------------------------------------------------//

#include "Quadrature.hh"
#include "parser/Class_Parse_Table.hh"

namespace rtt_parser {
using rtt_quadrature::Quadrature;

//============================================================================//
/*!
 * \class Quadrature_Parse_Table
 * \brief Parse table for Quadrature objects
 */
//============================================================================//

template <> class Class_Parse_Table<Quadrature> {
public:
  // TYPEDEFS

  typedef Quadrature Return_Class;

  // MANAGEMENT

  Class_Parse_Table();

  virtual ~Class_Parse_Table() { child_.reset(); }

  // SERVICES

  Parse_Table const &parse_table() const { return parse_table_; }

  bool allow_exit() const { return true; }

  void check_completeness(Token_Stream &tokens);

  std::shared_ptr<Quadrature> create_object();

  // STATICS

  static void register_quadrature(
      string const &keyword,
      std::shared_ptr<Quadrature> parse_function(Token_Stream &));

private:
  // STATICS

  static Parse_Table &get_parse_table() { return parse_table_; }

  static std::shared_ptr<Quadrature> &get_parsed_object();

  static Class_Parse_Table *current_;
  static Parse_Table parse_table_;
<<<<<<< HEAD
  static std::shared_ptr<Quadrature> parsed_quadrature_;
=======
  static SP<Quadrature> child_;
>>>>>>> 6255ff4a
};

} // end namespace rtt_quadrature

//----------------------------------------------------------------------------//
// end of quadrature/Quadrature__parser.hh
//----------------------------------------------------------------------------//<|MERGE_RESOLUTION|>--- conflicted
+++ resolved
@@ -58,11 +58,7 @@
 
   static Class_Parse_Table *current_;
   static Parse_Table parse_table_;
-<<<<<<< HEAD
-  static std::shared_ptr<Quadrature> parsed_quadrature_;
-=======
-  static SP<Quadrature> child_;
->>>>>>> 6255ff4a
+  static std::shared_ptr<Quadrature> child_;
 };
 
 } // end namespace rtt_quadrature
