--- conflicted
+++ resolved
@@ -1,11 +1,11 @@
 //----------------------------------*-C++-*----------------------------------//
-/*!
+/*! 
  * \file   RTT_Format_Reader/CellDefs.hh
  * \author B.T. Adams
  * \date   Wed Jun 7 10:33:26 2000
  * \brief  Header file for CellDefs library.
- * \note   Copyright (C) 2016 Los Alamos National Security, LLC.
- *         All rights reserved.
+ * \note   Copyright (C) 2016 Los Alamos National Security, LLC. 
+ *         All rights reserved. 
  */
 //---------------------------------------------------------------------------//
 // $Id$
@@ -28,11 +28,10 @@
 
 //---------------------------------------------------------------------------//
 /*!
- * \brief Controls parsing, storing, and accessing the data contained in the
+ * \brief Controls parsing, storing, and accessing the data contained in the 
  *        cell definition block of the mesh file.
  */
 //---------------------------------------------------------------------------//
-<<<<<<< HEAD
 class CellDef {
   /* TYPEDEFS */
 
@@ -69,7 +68,8 @@
   void readDef(ifstream &meshfile);
   void
   redefineCellDef(vector_int const &new_side_types_,
-                  std::vector<std::vector<size_t>> const &new_ordered_sides);
+                  std::vector<std::vector<size_t>> const &new_ordered_sides,
+                  int const ndim);
 
 public:
   /*!
@@ -100,82 +100,6 @@
   std::vector<std::vector<size_t>> get_all_ordered_sides() const {
     return ordered_sides;
   }
-=======
-class CellDef
-{
-    /* TYPEDEFS */
-
-    typedef std::ifstream ifstream;
-    typedef std::string string;
-    typedef std::set<int> set_int;
-    typedef std::vector<int> vector_int;
-    typedef std::vector<std::vector<int>> vector_vector_int;
-
-    /* DATA */
-
-    const CellDefs & cellDefs;
-    const string name;
-    size_t nnodes;
-    size_t nsides;
-    vector_int side_types;
-    std::vector<std::vector<size_t>> sides;
-    // Add the capability to maintain the sense of the outward normals.
-    std::vector<std::vector<size_t>> ordered_sides;
-    // Mapping between the old and new cell definition nodes.
-    vector_int node_map;
-
-  public:
-    CellDef(const CellDefs & cellDefs_, const string & name_)
-        : cellDefs(cellDefs_),
-          name(name_),
-          nnodes(0),
-          nsides(0),
-          side_types(std::vector<int>()),
-          sides(std::vector<std::vector<size_t>>()),
-          ordered_sides(0),
-          node_map()
-    { /* empty */
-    }
-
-    ~CellDef(void) { /*empty*/}
-
-    void readDef(ifstream & meshfile);
-    void
-    redefineCellDef(vector_int const & new_side_types_,
-                    std::vector<std::vector<size_t>> const & new_ordered_sides,
-                    int const ndim);
-
-  public:
-    /*!
-     * \brief  Returns the cell definition name.
-     * \return The cell definition name.
-     */
-    string get_name() const { return name; }
-    /*!
-     * \brief  Returns the number of nodes associated with the cell definition.
-     * \return The number of nodes comprising the cell definition.
-     */
-    size_t get_nnodes() const { return nnodes; }
-    /*!
-     * \brief  Returns the number of sides associated with the cell definition.
-     * \return The number of sides comprising the cell definition.
-     */
-    size_t get_nsides() const { return nsides; }
-    /*!
-     * \brief   Returns the side type number associated with the cell definition
-     *          specified side index.
-     * \param s Side index number.
-     * \return  The side type number.
-     */
-    int get_side_types(size_t s) const { return side_types[s]; }
-
-    vector_int get_all_side_types() const { return side_types; }
-    std::vector<std::vector<size_t>> get_all_sides() const { return sides; }
-    std::vector<std::vector<size_t>> get_all_ordered_sides() const
-    {
-        return ordered_sides;
-    }
->>>>>>> 6eb8ff35
 
   /*!
      * \brief Returns the side definition of the specified side index of this
@@ -185,68 +109,36 @@
      * \return The side definition (i.e., the cell-node indexes that comprise
      *        the side).
      */
-<<<<<<< HEAD
   std::vector<size_t> const &get_side(size_t s) const { return sides[s]; }
   /*!
-     * \brief Returns the side definition of the specified side index of this cell
-     *        definition with the returned cell-node indexes ordered to preserve 
-=======
-    std::vector<size_t> const & get_side(size_t s) const { return sides[s]; }
-    /*!
      * \brief Returns the side definition of the specified side index of this
      * cell
-     *        definition with the returned cell-node indexes ordered to preserve
->>>>>>> 6eb8ff35
+     *        definition with the returned cell-node indexes ordered to preserve 
      *        the right hand rule for the outward-directed normal.
      * \param s Side index number.
      * \return The side definition (i.e., the cell-node indexes that comprise
      * the
      *         side).
      */
-<<<<<<< HEAD
   std::vector<size_t> const &get_ordered_side(size_t s) const {
     return ordered_sides[s];
   }
-=======
-    std::vector<size_t> const & get_ordered_side(size_t s) const
-    {
-        return ordered_sides[s];
-    }
->>>>>>> 6eb8ff35
 
   //---------------------------------------------------------------------------//
 
   /*!
      * \brief Returns the new nodes map when cell redefinition has been
-     *        performed.
+     *        performed. 
      * \return New nodes map.
      */
-<<<<<<< HEAD
   const vector_int &get_node_map() const { return node_map; }
-
-  //     //---------------------------------------------------------------------------//
-  //     /*!
-  //      * \brief Returns the specified new node when cell redefinition has been
-  //      *        performed.
-  //      * \param node_ind Node number index.
-  //      * \return New node number.
-  //      */
-  //     int get_node_map( int node_ind ) const
-  //     {
-  // 	Require( node_map.size() > node_ind );
-  // 	return node_map[node_ind];
-  //     }
-=======
-    const vector_int & get_node_map() const { return node_map; }
->>>>>>> 6eb8ff35
 };
 
 //---------------------------------------------------------------------------//
 /*!
- * \brief Controls parsing, storing, and accessing the data contained in the
+ * \brief Controls parsing, storing, and accessing the data contained in the 
  *        cell definition block of the mesh file.
  */
-<<<<<<< HEAD
 class CellDefs {
   // typedefs
   typedef std::ifstream ifstream;
@@ -262,8 +154,11 @@
 
 public:
   CellDefs(const Dims &dims_)
-      : dims(dims_), defs(dims.get_ncell_defs()), redefined(false) {}
-  ~CellDefs() {}
+      : dims(dims_), defs(dims.get_ncell_defs()), redefined(false) { /*empty*/
+  }
+
+  ~CellDefs() { /*empty*/
+  }
 
   void readCellDefs(ifstream &meshfile);
   void redefineCellDefs(
@@ -317,84 +212,6 @@
     return defs[i]->get_side_types(s);
   }
   /*!
-=======
-class CellDefs
-{
-    // typedefs
-    typedef std::ifstream ifstream;
-    typedef std::string string;
-    typedef std::set<int> set_int;
-    typedef std::vector<int> vector_int;
-    typedef std::vector<std::vector<int>> vector_vector_int;
-    typedef std::vector<std::vector<std::vector<int>>> vector_vector_vector_int;
-
-    const Dims & dims;
-    std::vector<rtt_dsxx::SP<CellDef>> defs;
-    bool redefined;
-
-  public:
-    CellDefs(const Dims & dims_)
-        : dims(dims_), defs(dims.get_ncell_defs()), redefined(false)
-    { /*empty*/
-    }
-
-    ~CellDefs() { /*empty*/}
-
-    void readCellDefs(ifstream & meshfile);
-    void redefineCellDefs(vector_vector_int const & cell_side_types,
-                          std::vector<std::vector<std::vector<size_t>>> const &
-                              cell_ordered_sides);
-
-  private:
-    void readKeyword(ifstream & meshfile);
-    void readDefs(ifstream & meshfile);
-    void readEndKeyword(ifstream & meshfile);
-
-  public:
-    /*!
-     * \brief Returns the name of the specified cell definition.
-     * \param i Cell definition index number.
-     * \return The cell definition name.
-     */
-    string get_name(unsigned i) const
-    {
-        Require(i < defs.size());
-        return defs[i]->get_name();
-    }
-    /*!
-     * \brief Returns the specified cell definition.
-     * \param i Cell definition index number.
-     * \return The cell definition.
-     */
-    const CellDef & get_cell_def(size_t i) const { return *(defs[i]); }
-    rtt_dsxx::SP<CellDef> get_def(size_t i) const { return defs[i]; }
-    /*!
-     * \brief Returns the number of nodes associated with the specified cell
-     *        definition.
-     * \param i Cell definition index number.
-     * \return The number of nodes comprising the cell definition.
-     */
-    size_t get_nnodes(size_t i) const { return defs[i]->get_nnodes(); }
-    /*!
-     * \brief Returns the number of sides associated with the specified cell
-     *        definition.
-     * \param i Cell definition index number.
-     * \return The number of sides comprising the cell definition.
-     */
-    size_t get_nsides(size_t i) const { return defs[i]->get_nsides(); }
-    /*!
-     * \brief Returns the side type number associated with the specified side
-     *        index and cell definition.
-     * \param i Cell definition index number.
-     * \param s Side index number.
-     * \return The side type number.
-     */
-    int get_side_types(size_t i, size_t s) const
-    {
-        return defs[i]->get_side_types(s);
-    }
-    /*!
->>>>>>> 6eb8ff35
      * \brief Returns the side definition associated with the specified cell
      *        definition and side index with the returned cell-node indexes in
      *        sorted order.
@@ -403,18 +220,10 @@
      * \return The side definition (i.e., the cell-node indexes that comprise
      *        the side).
      */
-<<<<<<< HEAD
   std::vector<size_t> const &get_side(int i, int s) const {
     return defs[i]->get_side(s);
   }
   /*!
-=======
-    std::vector<size_t> const & get_side(int i, int s) const
-    {
-        return defs[i]->get_side(s);
-    }
-    /*!
->>>>>>> 6eb8ff35
      * \brief Returns the side definition associated with the specified cell
      *        definition and side index with the returned cell-node indexes
      *        ordered to preserve the right hand rule for the outward-directed
@@ -424,7 +233,6 @@
      * \return The side definition (i.e., the cell-node indexes that comprise
      *        the side).
      */
-<<<<<<< HEAD
   std::vector<size_t> const &get_ordered_side(int i, int s) const {
     return defs[i]->get_ordered_side(s);
   }
@@ -434,7 +242,8 @@
  */
   //    int get_ncell_defs() const { return dims.get_ncell_defs(); }
   /*!
- * \brief Returns the status of the flag indicating that the cell definitions
+     * \brief Returns the status of the flag indicating that the cell
+     * definitions
  *        have been redefined.
  * \return The status of the redefined flag.
  */
@@ -448,43 +257,6 @@
   const vector_int &get_node_map(int cell_def) const {
     return defs[cell_def]->get_node_map();
   }
-  /*!
- * \brief Returns the specified new node for the specified cell definition 
- *        when redefinition has been performed.
- * \param cell_def Cell definition index.
- * \param node_ind Node number index.
- * \return New node number.
- */
-  //     int get_node_map(int cell_def, int node_ind) const
-  //     { return defs[cell_def]->get_node_map(node_ind);}
-=======
-    std::vector<size_t> const & get_ordered_side(int i, int s) const
-    {
-        return defs[i]->get_ordered_side(s);
-    }
-    /*!
-     * \brief Returns the number of unique cell type definitions.
-     * \return The number of cell definitions.
-     */
-    //    int get_ncell_defs() const { return dims.get_ncell_defs(); }
-    /*!
-     * \brief Returns the status of the flag indicating that the cell
-     * definitions
-     *        have been redefined.
-     * \return The status of the redefined flag.
-     */
-    bool get_redefined() const { return redefined; }
-    /*!
-     * \brief Returns the new node map for the specified cell definition when
-     *        redefinition has been performed.
-     * \param cell_def Cell definition index.
-     * \return New cell definition node map.
-     */
-    const vector_int & get_node_map(int cell_def) const
-    {
-        return defs[cell_def]->get_node_map();
-    }
->>>>>>> 6eb8ff35
 };
 
 } // end namespace rtt_RTT_Format_Reader
