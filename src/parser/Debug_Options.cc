/*-----------------------------------*-C-*-----------------------------------*/
/*!
 * \file   parser/Debug_Options.cc
 * \author Kent Grimmett Budge
 * \brief  Define Debug_Options parse functions.
 * \note   Copyright (C) 2014-2017 Los Alamos National Security, LLC.
 *         All rights reserved. */
/*---------------------------------------------------------------------------*/

#include "Debug_Options.hh"

#include <map>

namespace // anonymous
{
unsigned available = rtt_parser::DEBUG_END;

std::map<std::string, unsigned> extended_debug_option;
std::map<unsigned, std::string> extended_debug_back_option;

#ifdef DBC

//! Is the bit actually a bit? That is, a power of 2?
bool is_bit(unsigned bit) {
  Require(bit > 0); // corner case won't work

  // Shift to first bit
  while ((bit & 1U) == 0U) {
    bit >>= 1U;
  }
  // Erase that bit; see if the result is zero, as it must be for a power of 2.
  return (bit ^ 1U) == 0U;
}
<<<<<<< HEAD

=======
>>>>>>> a9cc91ed
#endif

} // end anonymous namespace

namespace rtt_parser {
using std::string;

//----------------------------------------------------------------------------//
/*!
 * \brief Get a debug specification.
 *
 * \param[in] option_name A string specifying a debug option keyword.
 *
 * \return The bitmask value assigned to the keyword, or 0 if the keyword is not
 *      recognized.
 */
unsigned get_debug_option(string const &option_name) {
  if (option_name == "ALGORITHM") {
    return DEBUG_ALGORITHM;
  } else if (option_name == "TIMESTEP") {
    return DEBUG_TIMESTEP;
  } else if (option_name == "TIMING") {
    return DEBUG_TIMING;
  } else if (option_name == "BALANCE") {
    return DEBUG_BALANCE;
  } else if (option_name == "GMV_DUMP") {
    return DEBUG_GMV_DUMP;
  } else if (option_name == "MEMORY") {
    return DEBUG_MEMORY;
  } else if (option_name == "RESET_TIMING") {
    return DEBUG_RESET_TIMING;
  } else {
    // parse extension to debug options
    if (extended_debug_option.find(option_name) ==
        extended_debug_option.end()) {
      return 0;
    } else {
      return extended_debug_option[option_name];
    }
  }
}

//----------------------------------------------------------------------------//
/*!
 * \brief Parse a debug specification.
<<<<<<< HEAD
 *
 * \param[in,out] tokens Token stream from which to parse a debug
 *      specification. The specification is a set of debug keywords, each
 *      optionally prefixed with a '!', and ends with the first token that is
 *      not a recognized debug keyword.
 *
 * \param[in] parent Optional parent mask; defaults to zero. Allows a debug mask
 *      to be based on a parent mask, with selected bits added or masked out.
=======
>>>>>>> a9cc91ed
 *
 * \param[in,out] tokens Token stream from which to parse a debug
 *      specification. The specification is a set of debug keywords, each
 *      optionally prefixed with a '!', and ends with the first token that is
 *      not a recognized debug keyword.
 * \param[in] parent Optional parent mask; defaults to zero. Allows a debug mask
 *      to be based on a parent mask, with selected bits added or masked out.
 * \return A debug options mask.
 */
unsigned parse_debug_options(Token_Stream &tokens, unsigned const parent) {
  using namespace rtt_parser;

  unsigned Result = parent;

  Token token = tokens.lookahead();
  while (token.type() == KEYWORD || token.text() == "!") {
    bool mask_out = (token.text() == "!");
    if (mask_out) {
      tokens.shift();
      token = tokens.lookahead();
    }
    unsigned mask = get_debug_option(token.text());
    if (mask != 0) {
      if (mask_out) {
        Result = Result & ~mask;
      } else {
        Result = Result | mask;
      }
      tokens.shift();
    } else {
      tokens.check_syntax(!mask_out, "trailing '!'");
      return Result;
    }
    token = tokens.lookahead();
  }
  return Result;
}

//----------------------------------------------------------------------------//
/*!
 * \brief Convert a debug mask to a string containing comma-delimited set of
 *      debug keywords.
 *
 * \param[in] debug_options Debug mask to be converted to a set of keywords.
 * \return A string containing a comma-delimited set of debug options.
 */
string debug_options_as_text(unsigned debug_options) {
  string Result;

  if (debug_options & DEBUG_ALGORITHM) {
    Result += ", ALGORITHM";
  }
  if (debug_options & DEBUG_TIMESTEP) {
    Result += ", TIMESTEP";
  }
  if (debug_options & DEBUG_TIMING) {
    Result += ", TIMING";
  }
  if (debug_options & DEBUG_BALANCE) {
    Result += ", BALANCE";
  }
  if (debug_options & DEBUG_GMV_DUMP) {
    Result += ", GMV_DUMP";
  }
  if (debug_options & DEBUG_MEMORY) {
    Result += ", MEMORY";
  }
  if (debug_options & DEBUG_RESET_TIMING) {
    Result += ", RESET_TIMING";
  }
  // Mask out standard options and see if any extensions are active
  debug_options = debug_options &
                  ~(DEBUG_ALGORITHM | DEBUG_TIMESTEP | DEBUG_TIMING |
                    DEBUG_RESET_TIMING | DEBUG_BALANCE | DEBUG_MEMORY);

  if (debug_options) {
    for (const auto &i : extended_debug_option) {
      if (debug_options & i.second) {
        Result += ", " + i.first;
      }
    }
  }

  return Result;
}

//----------------------------------------------------------------------------//
/*!
 * \brief Add a new debug option to the debug parser specific to an
 *      application. This version assigns the next available bit.
 *
 * \param[in] option_name Debug option keyword
 * \return Bitflag value assigned to the new debug option.
 */
unsigned add_debug_option(string const &option_name) {
  if (extended_debug_option.find(option_name) != extended_debug_option.end()) {
    // option already exists; regard as benign
    return extended_debug_option[option_name];
  } else {
    while (available != 0 &&
           extended_debug_back_option.find(available) !=
               extended_debug_back_option.end()) {
      available <<= 1U;
    }
    if (available == 0) {
      throw std::range_error("maximum debug options exceeded");
      // yeah, i know, if there are 4G debug options, someone has lost his
      // mind. Still.
    }
    extended_debug_option[option_name] = available;
    extended_debug_back_option[available] = option_name;
    return available;
  }
}

//----------------------------------------------------------------------------//
/*!
 * \brief Add a new debug option to the debug parser specific to an
 *      application. This version requests a specific bit and throws an
 *      exception if has already been requested elsewhere. This version will
 *      typically be called at the initial setup of an application.
 *
 * \param[in] Debug option keyword
 *
 * \param[in] Bitflag value to be assigned to the new debug option.
 */
void add_debug_option(string const &option_name, unsigned const bit) {
  Require(bit != 0);         // corner case will fail
  Require(bit >= DEBUG_END); // can't redefine standard debug
  Require(is_bit(bit));

  if (extended_debug_option.find(option_name) != extended_debug_option.end()) {
    if (extended_debug_option[option_name] != bit) {
      throw std::invalid_argument("debug option redefined");
    }
    // else duplicate identical definition acceptable
  } else if (extended_debug_back_option.find(bit) !=
             extended_debug_back_option.end()) {
    throw std::invalid_argument("bitflag already allocated");
  } else {
    extended_debug_option[option_name] = bit;
    extended_debug_back_option[bit] = option_name;
  }
}

//----------------------------------------------------------------------------//
void flush_debug_options() {
  extended_debug_option.clear();
  extended_debug_back_option.clear();
  available = DEBUG_END;
}

} // end namespace rtt_parser

/*---------------------------------------------------------------------------*/
/* end of parser/Debug_Options.cc */
/*---------------------------------------------------------------------------*/<|MERGE_RESOLUTION|>--- conflicted
+++ resolved
@@ -31,10 +31,6 @@
   // Erase that bit; see if the result is zero, as it must be for a power of 2.
   return (bit ^ 1U) == 0U;
 }
-<<<<<<< HEAD
-
-=======
->>>>>>> a9cc91ed
 #endif
 
 } // end anonymous namespace
@@ -80,17 +76,6 @@
 //----------------------------------------------------------------------------//
 /*!
  * \brief Parse a debug specification.
-<<<<<<< HEAD
- *
- * \param[in,out] tokens Token stream from which to parse a debug
- *      specification. The specification is a set of debug keywords, each
- *      optionally prefixed with a '!', and ends with the first token that is
- *      not a recognized debug keyword.
- *
- * \param[in] parent Optional parent mask; defaults to zero. Allows a debug mask
- *      to be based on a parent mask, with selected bits added or masked out.
-=======
->>>>>>> a9cc91ed
  *
  * \param[in,out] tokens Token stream from which to parse a debug
  *      specification. The specification is a set of debug keywords, each
