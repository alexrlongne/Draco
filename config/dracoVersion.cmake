--- conflicted
+++ resolved
@@ -86,11 +86,7 @@
 
   message( "\n======================================================\n"
     "This is ${PROJNAME} version ${${PROJNAME}_VERSION_FULL}.\n"
-<<<<<<< HEAD
-     "======================================================" )
-=======
      "======================================================\n" )
->>>>>>> 7dbad905
 
   # Support for CPack
   set( CPACK_PACKAGE_VERSION_MAJOR ${${PROJNAME}_VERSION_MAJOR} )
