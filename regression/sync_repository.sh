--- conflicted
+++ resolved
@@ -64,11 +64,7 @@
 #
 
 # If not found, look for it in /usr/share/Modules (ML)
-<<<<<<< HEAD
-if [[ `fn_exists module` ]]; then
-=======
 if [[ `fn_exists module` == 0 ]]; then
->>>>>>> cde3a6c3
   case ${target} in
     tt-fey*) module_init_dir=/opt/cray/pe/modules/3.2.10.4/init/bash ;;
     # snow (Toss3)
@@ -81,11 +77,7 @@
   else
     echo "ERROR: The module command was not found. No modules will be loaded."
   fi
-<<<<<<< HEAD
-  if [[ `fn_exists module` ]]; then
-=======
   if [[ `fn_exists module` == 0 ]]; then
->>>>>>> cde3a6c3
     echo "ERROR: the module command was not found (even after sourcing $module_init_dir"
     exit 1
   fi
