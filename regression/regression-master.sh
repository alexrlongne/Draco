--- conflicted
+++ resolved
@@ -131,7 +131,7 @@
   # default: use 'develop' for all git branches.
   featurebranches=''
   for p in $projects; do
-    featurebranches+="develop "
+      featurebranches+="develop "
   done
 fi
 
@@ -191,11 +191,7 @@
 ml-*)
     export machine_name_long=Moonlight
     export machine_name_short=ml
-<<<<<<< HEAD
-    if [[ `fn_exists module` ]]; then
-=======
     if [[ `fn_exists module` == 0 ]]; then
->>>>>>> a9cc91ed
       source /usr/share/Modules/init/bash
     fi
     module purge
@@ -213,11 +209,7 @@
 sn-*)
     export machine_name_long=Snow
     export machine_name_short=sn
-<<<<<<< HEAD
-    if [[ `fn_exists module` ]]; then
-=======
     if [[ `fn_exists module` == 0 ]]; then
->>>>>>> a9cc91ed
       source /usr/share/lmod/lmod/init/bash
     fi
     module purge
