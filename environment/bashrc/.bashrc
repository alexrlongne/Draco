--- conflicted
+++ resolved
@@ -10,12 +10,8 @@
 ##  Bash configuration file upon bash shell startup
 ##---------------------------------------------------------------------------##
 
-<<<<<<< HEAD
-#verbose=1
-=======
 #uncomment to debug this script.
 #export verbose=true
->>>>>>> fdeb6cb5
 
 ## Instructions (customization)
 ##
