--- conflicted
+++ resolved
@@ -80,50 +80,10 @@
 esac
 
 #LaTeX
-<<<<<<< HEAD
-extradirs=". ${DRACO_SRC_DIR}/environment/latex"
-for mydir in ${extradirs}; do
-  if test -z "`echo $TEXINPUTS | grep $mydir`" && test -d $mydir; then
-    export TEXINPUTS=$mydir:$TEXINPUTS
-  fi
-done
-extradirs=". ${DRACO_SRC_DIR}/environment/bibtex"
-for mydir in ${extradirs}; do
-  if test -z "`echo $BSTINPUTS | grep $mydir`" && test -d $mydir; then
-    export BSTINPUTS=$mydir:$BSTINPUTS
-  fi
-done
-extradirs=". ${DRACO_SRC_DIR}/environment/bibfiles"
-for mydir in ${extradirs}; do
-  if test -z "`echo $BIBINPUTS | grep $mydir`" && test -d $mydir; then
-    export BIBINPUTS=$mydir:$BIBINPUTS
-  fi
-done
-unset extradirs
-=======
 add_to_path ${DRACO_SRC_DIR}/environment/latex TEXINPUTS
 add_to_path ${DRACO_SRC_DIR}/environment/bibtex BSTINPUTS
 add_to_path ${DRACO_SRC_DIR}/environment/bibfiles BIBINPUTS
-# extradirs=". ${DRACO_SRC_DIR}/environment/latex"
-# for mydir in ${extradirs}; do
-#   if test -z "`echo $TEXINPUTS | grep $mydir`" && test -d $mydir; then
-#     export TEXINPUTS=$mydir:$TEXINPUTS
-#   fi
-# done
-# extradirs=". ${DRACO_SRC_DIR}/environment/bibtex"
-# for mydir in ${extradirs}; do
-#   if test -z "`echo $BSTINPUTS | grep $mydir`" && test -d $mydir; then
-#     export BSTINPUTS=$mydir:$BSTINPUTS
-#   fi
-# done
-# extradirs=". ${DRACO_SRC_DIR}/environment/bibfiles"
-# for mydir in ${extradirs}; do
-#   if test -z "`echo $BIBINPUTS | grep $mydir`" && test -d $mydir; then
-#     export BIBINPUTS=$mydir:$BIBINPUTS
-#   fi
-# done
-# unset extradirs
->>>>>>> dc39e72e
+
 
 #------------------------------------------------------------------------------#
 function switch_to_lmod()
