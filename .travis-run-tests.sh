#!/bin/bash
##---------------------------------------------------------------------------##
## File  : ./travis-run-tests.sh
## Date  : Tuesday, Jan 17, 2017, 15:55 pm
## Author: Kelly Thompson
## Note  : Copyright (C) 2017, Los Alamos National Security, LLC.
##         All rights are reserved.
##---------------------------------------------------------------------------##

# .travis.yml calls this script to build draco and run the tests.

# preliminaries and environment
set -e
source regression/scripts/common.sh

topdir=`pwd` # /home/travis/build/lanl/Draco
export CXX=`which g++-${GCCVER}`
export CC=`which gcc-${GCCVER}`
export FC=`which gfortran-${GCCVER}`

if [[ ${STYLE} ]]; then
  regression/check_style.sh -t
else
  mkdir -p build
  cd build
  # configure
  # -Wl,--no-as-needed is a workaround for bugs.debian.org/457284 .
  echo " "
  if [[ -f CMakeCache.txt ]]; then
    echo "===== CMakeCache.txt ====="
    cat CMakeCache.txt
  fi
  echo "========"
  echo "${CMAKE} -DDRACO_C4=SCALAR .."
  ${CMAKE} -DDRACO_C4=SCALAR ..
  error_code=$?
  # if configure was successful, the start the build, otherwise abort.
  if [[ $error_code -eq 0 ]]; then
    echo " "
    echo "make -j 2 VERBOSE=1"
    make -j 2 VERBOSE=1
    error_code=$?
  else
    echo "configure failed, errorcode=$error_code"
    exit $error_code
  fi
  # if the build was successful, then run the tests, otherwise abort.
  if [[ $error_code -eq 0 ]]; then
    echo " "
<<<<<<< HEAD
    echo "${CTEST} -VV -E \(c4_tstOMP_2\) --output-on-failure"
    ${CTEST} -VV -E \(c4_tstOMP_2\)
=======
    echo "${CTEST} -E \(c4_tstOMP_2\)"
    ${CTEST} -E \(c4_tstOMP_2\)
>>>>>>> 6ac7b830
    error_code=$?
  else
    echo "build failed, errorcode=$error_code"
    exit $error_code
  fi
  # if some of the tests failed, rerun them with full verbosity to provide more
  # information in the output log.
  # if ! [[ $error_code -eq 0 ]]; then
  #   echo "some tests failed, errorcode=$error_code, trying again with more verbosity."
  #   echo " "
  #   echo "${CTEST} --rerun-failed -VV -E \(c4_tstOMP_2\)"
  #   ${CTEST} --rerun-failed -VV -E \(c4_tstOMP_2\)
  #   exit $error_code
  #   echo "error_code=$error_code"
  # fi
  echo " "
  echo "make install DESTDIR=${HOME}"
  make install DESTDIR="${HOME}"
  cd -
fi

# Finish up and report<|MERGE_RESOLUTION|>--- conflicted
+++ resolved
@@ -47,13 +47,8 @@
   # if the build was successful, then run the tests, otherwise abort.
   if [[ $error_code -eq 0 ]]; then
     echo " "
-<<<<<<< HEAD
-    echo "${CTEST} -VV -E \(c4_tstOMP_2\) --output-on-failure"
-    ${CTEST} -VV -E \(c4_tstOMP_2\)
-=======
-    echo "${CTEST} -E \(c4_tstOMP_2\)"
+    echo "${CTEST} -E \(c4_tstOMP_2\) --output-on-failure"
     ${CTEST} -E \(c4_tstOMP_2\)
->>>>>>> 6ac7b830
     error_code=$?
   else
     echo "build failed, errorcode=$error_code"
